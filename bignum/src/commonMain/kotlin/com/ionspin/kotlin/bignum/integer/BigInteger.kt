--- conflicted
+++ resolved
@@ -17,11 +17,6 @@
 
 package com.ionspin.kotlin.bignum.integer
 
-<<<<<<< HEAD
-import com.ionspin.kotlin.bignum.BigNumber
-import com.ionspin.kotlin.bignum.BitwiseCapable
-=======
->>>>>>> 7783e099
 import kotlin.math.ceil
 import kotlin.math.log10
 
@@ -58,9 +53,6 @@
  * Based on unsigned arrays, currently limited to [Int.MAX_VALUE] words.
  */
 @ExperimentalUnsignedTypes
-<<<<<<< HEAD
-class BigInteger private constructor(wordArray: WordArray, val sign: Sign) : Comparable<Any>, BigNumber<BigInteger>, BitwiseCapable<BigInteger> {
-=======
 class BigInteger private constructor(wordArray: WordArray, val sign: Sign) : Comparable<Any> {
 
     constructor(long : Long) : this(arithmetic.fromLong(long), determinSignFromNumber(long))
@@ -68,7 +60,6 @@
     constructor(short : Short) : this(arithmetic.fromShort(short), determinSignFromNumber(short))
     constructor(byte : Byte) : this(arithmetic.fromByte(byte), determinSignFromNumber(byte))
 
->>>>>>> 7783e099
 
     @ExperimentalUnsignedTypes
     companion object : BigNumber.Creator<BigInteger>, BigNumber.Util<BigInteger> {
@@ -80,7 +71,7 @@
 
         val LOG_10_OF_2 = log10(2.0)
 
-        override fun parseString(string: String, base: Int): BigInteger {
+        fun parseString(string: String, base: Int = 10): BigInteger {
             val signed = (string[0] == '-' || string[0] == '+')
             return if (signed) {
                 if (string.length == 1) {
@@ -150,13 +141,6 @@
 
         }
 
-<<<<<<< HEAD
-
-        override fun fromLong(long: Long) = BigInteger(arithmetic.fromLong(long), determinSignFromNumber(long))
-        override fun fromInt(int: Int) = BigInteger(arithmetic.fromInt(int), determinSignFromNumber(int))
-        override fun fromShort(short: Short) = BigInteger(arithmetic.fromShort(short), determinSignFromNumber(short))
-        override fun fromByte(byte: Byte) = BigInteger(arithmetic.fromByte(byte), determinSignFromNumber(byte))
-=======
         fun fromULong(uLong: ULong) = BigInteger(arithmetic.fromULong(uLong), Sign.POSITIVE)
         fun fromUInt(uInt: UInt) = BigInteger(arithmetic.fromUInt(uInt), Sign.POSITIVE)
         fun fromUShort(uShort: UShort) = BigInteger(arithmetic.fromUShort(uShort), Sign.POSITIVE)
@@ -165,9 +149,8 @@
         fun fromInt(int: Int) = BigInteger(int)
         fun fromShort(short: Short) = BigInteger(short)
         fun fromByte(byte: Byte) = BigInteger(byte)
->>>>>>> 7783e099
-
-        override fun max(first: BigInteger, second: BigInteger): BigInteger {
+
+        fun max(first: BigInteger, second: BigInteger): BigInteger {
             return if (first > second) {
                 first
             } else {
@@ -175,7 +158,7 @@
             }
         }
 
-        override fun min(first: BigInteger, second: BigInteger): BigInteger {
+        fun min(first: BigInteger, second: BigInteger): BigInteger {
             return if (first < second) {
                 first
             } else {
