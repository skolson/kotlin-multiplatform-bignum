--- conflicted
+++ resolved
@@ -1280,13 +1280,8 @@
         //     }
         // }
         return when {
-<<<<<<< HEAD
-            exponent >= 0 -> roundToDigitPosition(exponent + digitPosition, roundingMode)
-            exponent < 0 -> roundToDigitPosition(digitPosition, roundingMode)
-=======
-            exponent >= 0 -> roundToDigitPosition(exponent.longValue() + digitPosition + 1, roundingMode)
+            exponent >= 0 -> roundToDigitPosition(exponent + digitPosition + 1, roundingMode)
             exponent < 0 -> roundToDigitPosition(digitPosition + 1, roundingMode)
->>>>>>> 3a9a74e3
             else -> throw RuntimeException("Unexpected state")
         }
     }
