/*
 *    Copyright 2019 Ugljesa Jovanovic
 *
 *    Licensed under the Apache License, Version 2.0 (the "License");
 *    you may not use this file except in compliance with the License.
 *    You may obtain a copy of the License at
 *
 *        http://www.apache.org/licenses/LICENSE-2.0
 *
 *    Unless required by applicable law or agreed to in writing, software
 *    distributed under the License is distributed on an "AS IS" BASIS,
 *    WITHOUT WARRANTIES OR CONDITIONS OF ANY KIND, either express or implied.
 *    See the License for the specific language governing permissions and
 *    limitations under the License.
 *
 */

package com.ionspin.kotlin.bignum.integer.arithmetic

import com.ionspin.kotlin.bignum.integer.BigInteger
import com.ionspin.kotlin.bignum.integer.toBigInteger
import com.ionspin.kotlin.bignum.modular.ModularBigInteger
import kotlin.test.Test
import kotlin.test.assertFailsWith
import kotlin.test.assertFalse
import kotlin.test.assertTrue

/**
 * Created by Ugljesa Jovanovic
 * ugljesa.jovanovic@ionspin.com
 * on 23-Mar-2019
 */
@ExperimentalUnsignedTypes
class
BigIntegerTest {

    @Test
    fun testPow() {
        val a = BigInteger.fromInt(2)
        val b = a.pow(10)
        val expected = BigInteger.fromInt(1024)
        assertTrue { b == expected }
    }

    @Test
    fun testPow10() {
        val a = BigInteger.fromInt(10)
        val b = a.pow(2)
        val expected = BigInteger.fromInt(100)
        assertTrue { b == expected }
    }

    @Test
    fun testPow10ButAlsoGenerateTable() {
        val generateTable = false
        val a = BigInteger.fromInt(10)
        if (generateTable) { println("    val powersOf10 = arrayOf(") }
        for (i in 0 .. 100) {
            val powered = a.pow(i)
            if (generateTable) { println("        ulongArrayOf(${powered.magnitude.joinToString(separator = "UL, "){ it.toString() }}UL), ") }
            assertTrue {
                powered.toString(10) == "1" + i.toBigInteger() * '0'
            }
        }
        if (generateTable) { println("    )") }
    }

    @Test
    fun testPow10to145() {
        val a = BigInteger.fromInt(10)
        val b = a.pow(145)
        val expectedString = "10000000000000000000000000000000000000000000000000000000000000000000000000000000000000000" +
                "000000000000000000000000000000000000000000000000000000000"

        val expected = BigInteger.parseString(expectedString, 10)

        assertTrue { b == expected }
    }

    @Test
    fun testPowBigger() {
        val a = BigInteger.fromInt(2)
        val b = a.pow(10240)
        val expectedString =
            "3524971412108382657134814839800281546439142134396647106039138260573107027685474936504833029647366386245" +
                    "69681553952983739732590494759431136198883386731161336668147068707652719076562056460186083699855" +
                    "58721267670321739031938633833281889192620158426531806923144239269726876399951961191980348023291" +
                    "70347230576378241039458975893458563111107812043530303268881875144643529137135717175563277536293" +
                    "26947950763134366874696380043276893902467353218558306108568659249137608267637760032658517165573" +
                    "34210642277343475757799780499021559822412434275087084317293455129570406707590002071704673135527" +
                    "53354321735598756810769757794678579641245604836007296561687102486624465008105906818303813451851" +
                    "42229871868373945980198595129936003792361901975768389050807333599890946870089994162477220200619" +
                    "92559931401872357379708488585003666965930609730430774107407494018065365845077094320534700692354" +
                    "40016982413157838915365691675468225242556274289502682208611223618576893194043332407869238646364" +
                    "23780292915823845509040122842652771246674528169856593374975809915925102014797665008774278345666" +
                    "19156314388107585743546289067551052434075678195345373363919571323210113622615511765134329627207" +
                    "95579360537689287593835767287088130567930552129335997542780192199753489147409086811346735778435" +
                    "97833830910857171008072284250312267769851973643594046830415066139436466661994548993636858018487" +
                    "76729685837803228216113833854742443409221480450232563130417709625320794971672737737385983975520" +
                    "04773997816512490691685793196090240739784153665765037875801240915720593951308532428243929010890" +
                    "90690365154306903599631529865877499305168806703261450369876070529616967815564185509662018228218" +
                    "57978020062536824015697620957222738065538832187097409859502669196589025961199448758997373792973" +
                    "19172333554977239487887405085453278592247582283640379398662319317402093143238141843702276041268" +
                    "22763829893548396254532412898071082609051342346791309548675704473545497601746910070785284527450" +
                    "27994943853229480544512368831378761119681616719327637308142315105120528704683515182038320225078" +
                    "66531391173174936425562128443430494543721460940600864052097202950995543556809488881570147041941" +
                    "08891565239711821728144232741409554280705943283816670482867719728577034355258035447078345677740" +
                    "27206614143419982410109261930698311010857874866840743851472857645330929169548403751084494725893" +
                    "72935545047377105998680105834202190273536762790097487236813783899639737989816145482597091073285" +
                    "82027812829739376428479733818386729806933990394293426130015951489680820100160610223162428423676" +
                    "72741265405434553107296623559604413326352140529618171175450657884255099334618722731697920185582" +
                    "43718239139767330116816068251663921470656698146596173137480894913174236475299307832636771411700" +
                    "14042109302515381324422193350726720968651846913030271569624397770537072865839497640551512918164" +
                    "02546462452719134797179099210233577596277925646031824172274874084562113440043397395191065473620" +
                    "71710425068604089658092870084259391917328384453147095220560087448230248852386707453290778126499" +
                    "08653518446848070122080391082875645348545004863915388760636114766656202302948114683518353740720" +
                    "60530215907909311281816131942219776"
        val expected = BigInteger.parseString(expectedString, 10)
        assertTrue { b == expected }

    }

    @Test
    fun getBitTest() {
        val maxLongPlusOne = BigInteger.fromLong(Long.MAX_VALUE) + 1
        val maxLongBit63 = maxLongPlusOne.bitAt(63)
        val maxLongBit62 = maxLongPlusOne.bitAt(62)
        assertTrue { maxLongBit63 }
        assertFalse { maxLongBit62 }

        val one = BigInteger.ONE
        val bitAtZero = one.bitAt(0)
        val bitAtOne = one.bitAt(1)
        val bitAtNinety = one.bitAt(90)

        assertTrue { bitAtZero }
        assertFalse { bitAtOne }
        assertFalse { bitAtNinety }

        assertFailsWith(RuntimeException::class) {
            one.bitAt(Long.MAX_VALUE)
        }
    }




    @Test
    fun testModInverse() {

        assertTrue {
            var a = BigInteger(11)
            var aInverse = a.modInverse(5.toBigInteger())
            aInverse == BigInteger(1)
        }
        assertFailsWith<ArithmeticException> {
            var a = BigInteger(10)
            a.modInverse(5.toBigInteger())
        }
    }

    @Test
    fun testGcd() {
        val a = 10.toBigInteger()
        val b = 3.toBigInteger()
        assertTrue { a.gcd(b) == 1.toBigInteger() }
        var c = 6.toBigInteger()
        assertTrue { a.gcd(c) == 2.toBigInteger() }
    }

    @Test
    fun divisionSign() {
        assertTrue {
            val a = 7.toBigInteger()
            val b = 3.toBigInteger()
            val (q,r) = a divrem b
            a == (q * b + r)
        }
        assertTrue {
            val a = -7.toBigInteger()
            val b = 3.toBigInteger()
            val (q,r) = a divrem b
            a == (q * b + r)
        }
        assertTrue {
            val a = 7.toBigInteger()
            val b = -3.toBigInteger()
            val (q,r) = a divrem b
            a == (q * b + r)
        }
        assertTrue {
            val a = -7.toBigInteger()
            val b = -3.toBigInteger()
            val (q,r) = a divrem b
            a == (q * b + r)
        }
    }

    @Test
    fun testModInfix() {
        assertTrue {
            val a = -152.toBigInteger()
            val b = a.mod(100.toBigInteger())
            b == 48.toBigInteger()
        }

        assertTrue {
            val a = 152.toBigInteger()
            val b = a.mod(100.toBigInteger())
            b == 52.toBigInteger()
        }


    }

<<<<<<< HEAD

    @Test
    fun irrelevant() {
        val a = -5
        val b = 3
        val aBigInt = a.toBigInteger()
        val bBigInt = b.toBigInteger()
        println("a rem b == ${a.rem(b)}")
        println("aBigInt rem bBigInt == ${aBigInt.remainder(bBigInt)}")
        println("aBigInt mod bBigInt == ${aBigInt.mod(bBigInt)}")


        val creator = ModularBigInteger.creatorForModulo(3)
        val modBigInt = creator.fromInt(-5)
        println("ModBigInt: ${modBigInt.toStringWithModulo()}")
=======
    @Test
    fun testNarrowingFunctions() {
        assertFailsWith(ArithmeticException::class) {
            val a = Long.MAX_VALUE.toBigInteger()
            a.intValue(exactRequired = true)
        }
        assertFailsWith(ArithmeticException::class) {
            val a = Long.MAX_VALUE.toBigInteger()
            a.shortValue(exactRequired = true)
        }
        assertFailsWith(ArithmeticException::class) {
            val a = Long.MAX_VALUE.toBigInteger()
            a.byteValue(exactRequired = true)
        }
        assertFailsWith(ArithmeticException::class) {
            val a = Long.MAX_VALUE.toBigInteger() + 10
            a.longValue(exactRequired = true)
        }
        assertFailsWith(ArithmeticException::class) {
            val a = Long.MAX_VALUE.toBigInteger()
            a.uintValue(exactRequired = true)
        }
        assertFailsWith(ArithmeticException::class) {
            val a = Long.MAX_VALUE.toBigInteger()
            a.ushortValue(exactRequired = true)
        }
        assertFailsWith(ArithmeticException::class) {
            val a = Long.MAX_VALUE.toBigInteger()
            a.ubyteValue(exactRequired = true)
        }
        assertFailsWith(ArithmeticException::class) {
            val a = Long.MAX_VALUE.toBigInteger() + 10
            a.ulongValue(exactRequired = true)
        }

        assertTrue {
            val a = 2.toBigInteger()
            a.intValue(exactRequired = true) == 2
        }
        assertTrue {
            val a = 2.toBigInteger()
            val short : Short = 2
            a.shortValue(exactRequired = true) == short
        }
        assertTrue {
            val a = 2.toBigInteger()
            val byte : Byte = 2
            a.byteValue(exactRequired = true) == byte
        }
        assertTrue {
            val a = 2.toBigInteger()
            a.longValue(exactRequired = true) == 2L
        }
        assertTrue {
            val a = 2.toBigInteger()
            a.uintValue(exactRequired = true) == 2U
        }
        assertTrue {
            val a = 2.toBigInteger()
            val ushort : UShort = 2U
            a.ushortValue(exactRequired = true) == ushort
        }
        assertTrue {
            val a = 2.toBigInteger()
            val ubyte : UByte = 2U
            a.ubyteValue(exactRequired = true) == ubyte
        }
        assertTrue {
            val a = 2.toBigInteger()
            a.ulongValue(exactRequired = true) == 2UL
        }

        assertTrue {
            val a = Long.MAX_VALUE.toBigInteger() + 10
            a.intValue(exactRequired = false) == 9
        }
        assertTrue {
            val a = Long.MAX_VALUE.toBigInteger() + 10
            val short : Short = 9
            a.shortValue(exactRequired = false) == short
        }
        assertTrue {
            val a = Long.MAX_VALUE.toBigInteger() + 10
            val byte : Byte = 9
            a.byteValue(exactRequired = false) == byte
        }
        assertTrue {
            val a = Long.MAX_VALUE.toBigInteger() + 10
            a.longValue(exactRequired = false) == 9L
        }
        assertTrue {
            val a = Long.MAX_VALUE.toBigInteger() + 10
            a.uintValue(exactRequired = false) == 9U
        }
        assertTrue {
            val a = Long.MAX_VALUE.toBigInteger() + 10
            val ushort : UShort = 9U
            a.ushortValue(exactRequired = false) == ushort
        }
        assertTrue {
            val a = Long.MAX_VALUE.toBigInteger() + 10
            val ubyte : UByte = 9U
            a.ubyteValue(exactRequired = false) == ubyte
        }
        assertTrue {
            val a = Long.MAX_VALUE.toBigInteger() + 10
            a.ulongValue(exactRequired = false) == 9UL
        }



    }

    @Test
    fun testRange() {


        assertTrue {
            val range = 1.toBigInteger() .. 10.toBigInteger()
            range.contains(5.toBigInteger())
        }

        assertTrue {
            val range = 1.toBigInteger() .. (Long.MAX_VALUE.toBigInteger() * Long.MAX_VALUE.toBigInteger())
            range.contains(Long.MAX_VALUE.toBigInteger() * Int.MAX_VALUE)
        }

>>>>>>> b780d233
    }

}<|MERGE_RESOLUTION|>--- conflicted
+++ resolved
@@ -213,23 +213,6 @@
 
     }
 
-<<<<<<< HEAD
-
-    @Test
-    fun irrelevant() {
-        val a = -5
-        val b = 3
-        val aBigInt = a.toBigInteger()
-        val bBigInt = b.toBigInteger()
-        println("a rem b == ${a.rem(b)}")
-        println("aBigInt rem bBigInt == ${aBigInt.remainder(bBigInt)}")
-        println("aBigInt mod bBigInt == ${aBigInt.mod(bBigInt)}")
-
-
-        val creator = ModularBigInteger.creatorForModulo(3)
-        val modBigInt = creator.fromInt(-5)
-        println("ModBigInt: ${modBigInt.toStringWithModulo()}")
-=======
     @Test
     fun testNarrowingFunctions() {
         assertFailsWith(ArithmeticException::class) {
@@ -357,7 +340,6 @@
             range.contains(Long.MAX_VALUE.toBigInteger() * Int.MAX_VALUE)
         }
 
->>>>>>> b780d233
     }
 
 }